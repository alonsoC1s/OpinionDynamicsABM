## Maybe Fix:
# _boolean_combinator gives the orthant's signatures in a "weird order". Instead of
# numbering counter clokwise, the numbering starts at the all-positive quadrant, then moves
# Down, then Up-Left, then down. In 3 dimensions:
# If z >= 0     If z < 0
#      |            |
#   5 | 1         6 | 2
# ---------     --------- 
#   7 | 3         8 | 4
#     |             |
"""
    _boolean_combinator(n::Integer)::BitMatrix

Given `n` boolean variables, generates all the possible logical combinations for those
variables. e.g for A, B, it generates (true, true), (true, false), (false, true), (false,
false).

Code inspired by TruthTables.jl (macroutils.jl)
https://github.com/eliascarv/TruthTables.jl/blob/main/src/macroutils.jl#L44
"""
function _boolean_combinator(n::Integer)::BitMatrix
    bools = [true, false]
    outers = [2^x for x in 0:(n - 1)]
    inners = reverse(outers)
    return reduce(hcat,
                  [repeat(bools; inner, outer) for (inner, outer) in zip(inners, outers)])
end

"""
    _orthantize(X :: AbstractArray{Float64, N})

Classifies the `n` agents in X into the 2^`N` orthants (or quadrants) by returning an
adjacency matrix of size n × 2^`N` where the i-th row has a single true entry representing
which orthant the i-th agent is in.

<<<<<<< HEAD
FIXME: Might be overcomplicated. Perhaps achieved with A .> [0, 0], (simplified idea)
=======
FIXME: Might be overcomplicated. Perhaps achieved with `A .> [0, 0]` (simplified idea)
>>>>>>> fa29441f
"""
function _orthantize(X)
    N = size(X, 2) # Dimensions of the problem (i.e N if R^N is the problem space)
    orth_chart = similar(X, Bool)
    # For each row of X (i.e agent), we check if it's on the >=0 semispace for each variable
    for (agent_coord, coord_idx) in zip(eachcol(X), axes(orth_chart, 2))
        orth_chart[:, coord_idx] = agent_coord .>= 0
    end

    # We compare the "orth_chart" with the sequence of booleans that characterize an
    # orthant.  e.g The first quadrant (in R^2) can be characterized as (true, true),
    # since x and y are >= 0. The first octant is then (true, true, true) and so on.

    # The "signature" of an orthant is a sequence of booleans s.t the i-th entry is true
    # if the i-th coordinate of points within is >= 0.
    orth_signatures = _boolean_combinator(N)

    orth_class = falses(size(X, 1), 2^N)

    for orthant_id in axes(orth_signatures, 1) # FIXME: Iter over rows, not cols
        signature = orth_signatures[orthant_id, :]
        for agent_id in axes(orth_chart, 1)
            agent = orth_chart[agent_id, :]

            orth_class[agent_id, orthant_id] = all(agent .== signature)
        end
    end

    return orth_class
end

"""
    _ag_ag_echo_chamber(AgInfNet::BitArray)

Constructs a fully echo-chamber Agent-Agent adjacency network. In other words, constructs
a network of Agents where each Agent is only connected to, and thus only influence by,
Agents that follow the same influencer.
"""
function _ag_ag_echo_chamber(AgInfNet::BitArray)
    n = size(AgInfNet, 1)
    AgAgNet = falses(n, n)
    clicque_subnet = falses(n, n)

    # For each influencer we find the followers and mutually connect all of them.
    for clicque in eachcol(AgInfNet)
        clicque_peers = findall(clicque) # Indices of agents following the current influencer.

        # We compute all possible pairs of agents withing the clicque (Cartesian product).
        all_pairs = Iterators.product(clicque_peers, clicque_peers)
        foreach(pair -> clicque_subnet[pair...] = true, all_pairs)

        # And-ing into AgAgNet to connect individuals that are on the same orthant.
        AgAgNet = AgAgNet .|| clicque_subnet
        # Reseting the current influencer's subnetwork for the next iteration
        fill!(clicque_subnet, false)
    end

    return AgAgNet
end

"""
    _place_influencers(X::AbstractArray{Float64, N}, AgInfNet::BitMatrix)

Returns the positions of the influencers in the problem space calculated as the barycenter
of the agents in each orthant
"""
function _place_influencers(X, AgInfNet)
    L = size(AgInfNet, 2) # Number of influencers
    N = size(X, 2) # Dimension of the problem space

    I = similar(X, L, N)
    for (infl_number, orthant_mask) in enumerate(eachcol(AgInfNet)) # FIXME: Use `pairs` instead of enumerate
        orthant_members_idx = findall(orthant_mask)
        I[infl_number, :] = mean(X[orthant_members_idx, :]; dims=1)
    end

    return I
end

"""
    _media_network(n::Int, M::Int)

Returns the adjacency matrix of `n` agents to `M` media outlets such that each agent is
connected to exactly one media outlet.
"""
function _media_network(n, M)::BitMatrix
    # Fill a vector with `n` powers of 2
    powers_of_2 = rand([2^i for i in 0:(M - 1)], n)
    C = BitMatrix(undef, (n, M))

    for (pow, c_row) in zip(powers_of_2, eachrow(C))
        # Get the binary representation of 2^i and store it in a row of C
        digits!(c_row, pow; base=2)
    end

    return C
end

function relu(x)
    return max(0.1, -1 + 2 * x)
end

# FIXME: This is faster for full Arrays, but BitArrays do findfirst smarter so this is
# potentially slower. The advantage on sparse arrays is not clear
function fragment_network(C::BitArray)
    # Thanks to the problem properties we know there are exactly n non-zeros in C
    n, L = size(C)

    # Sorted indices of agents such that member of the l-th clique are in positions c_(l-1):c_l
    agent_ids = Vector{Int}(undef, n)
    # Range limits c_l for agents in the cliques
    clique_limits = Vector{Int}(undef, L + 1)
    clique_limits[begin] = 0
    clique_limits[end] = n

    a, l = 1, 1 # Current index of agent_ids & clique_limits

    # Since we iterate by columns, cliques end when we move to the next col.
    for (cartInd, val) in pairs(IndexCartesian(), C)
        if val
            i, j = Tuple(cartInd)
            @inbounds agent_ids[a] = i
            # Is this true entry on the same column as last?  If not, a clique ends in the
            # (a-1)th entry of agent_ids
            l != j && (l += 1; @inbounds clique_limits[l] = a - 1)
            a += 1
        end
    end

    return agent_ids, ntuple(i -> (clique_limits[i] + 1):clique_limits[i + 1], L)
end

function time_rate_tensor(R::AbstractArray{U,3}, C::BitArray{3}) where {U<:Real}
    n, L, T = size(R)

    @assert size(R, 3) == size(C, 3)
    # Λ = Array{T, 3}(undef, n, n, T)
    Λ = similar(R, L, L, T)

    # for (R_t, C_t) = zip(eachslice(R; dims=3), eachslice(C; dims=3))
    for t in 1:T
        C_t, R_t = view(C, :, :, t), view(R, :, :, t)
        # Set "staying" rates to zero
        leaving_rates = .!C_t .* R_t
        # use fragmented network to sum leaving rate for whole clique at once
        clique_ids, clique_bounds = fragment_network(BitMatrix(C_t))
        for (l, range) in pairs(clique_bounds)
            clique_rates = leaving_rates[clique_ids[range], :]
            λ = vec(sum(clique_rates; dims=1))
            @inbounds Λ[:, l, t] = λ
            @inbounds Λ[l, l, t] = -sum(λ)
        end
    end
    return Λ
end

# TODO: Test legacy functions

function legacy_rates(B, x, FolInfNet, inf, eta)
    n, L = size(x, 1), size(inf, 1)

    state = replace(findfirst.(eachrow(B)) .== 2, 0 => -1)
    theta = 0.1 # threshold for r-function

    fraction = zeros(L)
    for i in 1:L
        fraction[i] = sum(FolInfNet[:, i] .* state) / sum(FolInfNet[:, i])
    end

    # compute distance of followers to influencers
    dist = zeros(n, L)
    for i in 1:L
        for j in 1:n
            d = x[j, :] - inf[i, :]
            dist[j, i] = exp(-sqrt(d[1]^2 + d[2]^2))
        end
    end

    # compute attractiveness of influencer for followers
    attractive = zeros(n, L)
    for j in 1:n
        for i in 1:L
            g2 = state[j] * fraction[i]
            # The `if` emulates relu(x) = max(0.1, -1 + 2*x)
            if g2 < theta
                g2 = theta
            end
            attractive[j, i] = eta * dist[j, i] * g2
        end
    end

    return attractive
end

function legacy_media_drift(FolInfNet, xold, inf; dt=0.01)
    masscenter = zeros(L, 2)

    for i in 1:L
        if sum(FolInfNet[:, i]) > 0
            masscenter[i, :] = sum(FolInfNet[:, i] .* xold; dims=1) / sum(FolInfNet[:, i])
            inf[i, :] = inf[i, :] +
                        dt / frictionI * (masscenter[i, :] - inf[i, :]) +
                        1 / frictionI * sqrt(dt) * sigmahat * randn(2, 1)
        else
            # FIXME: Should `infold` be on the rhs? Or, shouldn't inf[i+1, :] be?
            inf[i, :] = inf[i, :] + 1 / frictionI * sqrt(dt) * sigmahat * randn(2, 1)
        end
    end
end

function legacy_changeinfluencer(B, x, FolInfNet, inf, eta, dt=0.01)
    n, L = size(x, 1), size(inf, 1)

    state = replace(findfirst.(eachrow(B)) .== 2, 0 => -1)
    theta = 0.1 # threshold for r-function
    fraction = zeros(L)

    for i in 1:L
        fraction[i] = sum(FolInfNet[:, i] .* state) / sum(FolInfNet[:, i])
    end

    # compute distance of followers to influencers
    dist = zeros(n, L)
    for i in 1:L
        for j in 1:n
            d = x[j, :] - inf[i, :]
            dist[j, i] = exp(-sqrt(d[1]^2 + d[2]^2))
        end
    end

    # compute attractiveness of influencer for followers
    attractive = zeros(n, L)
    for j in 1:n
        for i in 1:L
            g2 = state[j] * fraction[i]
            if g2 < theta
                g2 = theta
            end
            attractive[j, i] = eta * dist[j, i] * g2
        end

        r = rand()
        lambda = sum(attractive[j, :])
        if r < 1 - exp(-lambda * dt)
            p = attractive[j, :] / lambda
            r2 = rand()
            k = 1
            while sum(p[1:k]) < r2
                k = k + 1
            end
            FolInfNet[j, :] = zeros(L)
            FolInfNet[j, k] = 1
        end
    end

    return FolInfNet
end

function legacy_influence(x, media, inf, FolInfNet, state, (p, q))
    (; n, b, c, L) = q
    force1 = zeros(size(x))
    force2 = zeros(size(x))
    for j in 1:n
        if state[j] == 1
            force1[j, :] = media[2, :] - x[j, :]
        else
            force1[j, :] = media[1, :] - x[j, :]
        end

        for k in 1:L
            if FolInfNet[j, k] == 1
                force2[j, :] = inf[k, :] - x[j, :]
            end
        end
    end

    force = c * force1 + b * force2
    return force
end

function legacy_attraction(x, IndNet)
    n = size(IndNet, 1)
    force = zeros(n, 2)
    for j in 1:n
        Neighb = findall(x -> x == 1, IndNet[j, :]) # findall doesn't need a predicate. If the matrix is bool you can just get the indices directly without the predicate x -> x == 1
        if isempty(Neighb)
            force[j, :] = [0 0]
        else
            fi = [0 0]
            wsum = 0
            for i in eachindex(Neighb) # For each neighbor of j-th agent
                d = x[Neighb[i], :] - x[j, :]
                w = exp(-sqrt(d[1]^2 + d[2]^2))
                fi = fi + w * d'
                wsum = wsum + w
            end
            force[j, :] = fi / wsum
        end
    end
    return force
end<|MERGE_RESOLUTION|>--- conflicted
+++ resolved
@@ -33,11 +33,7 @@
 adjacency matrix of size n × 2^`N` where the i-th row has a single true entry representing
 which orthant the i-th agent is in.
 
-<<<<<<< HEAD
-FIXME: Might be overcomplicated. Perhaps achieved with A .> [0, 0], (simplified idea)
-=======
 FIXME: Might be overcomplicated. Perhaps achieved with `A .> [0, 0]` (simplified idea)
->>>>>>> fa29441f
 """
 function _orthantize(X)
     N = size(X, 2) # Dimensions of the problem (i.e N if R^N is the problem space)
